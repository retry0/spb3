--- conflicted
+++ resolved
@@ -145,7 +145,7 @@
     try {
       // First try to get data from SQLite database using the sync manager
       final formData = await _syncManager.getFormData(widget.spb.noSpb);
-      
+
       if (formData != null) {
         if (mounted) {
           setState(() {
@@ -155,7 +155,7 @@
         }
         return;
       }
-      
+
       // Fallback to direct SharedPreferences access for backward compatibility
       final prefs = await SharedPreferences.getInstance();
       final spbId = widget.spb.noSpb;
@@ -361,15 +361,10 @@
         'createdBy': widget.spb.driver.toString(),
         'status': "2", // Set status to indicate kendala/issue
         'alasan': _kendalaController.text,
-<<<<<<< HEAD
         'isAnyHandlingEx':
             _isDriverOrVehicleChanged
-                ? "1"
-                : "0", // Use string "1" or "0" instead of boolean
-=======
-        'isAnyHandlingEx': _isDriverOrVehicleChanged ? "1" : "0", // Use string "1" or "0" instead of boolean
-        'timestamp': DateTime.now().millisecondsSinceEpoch ~/ 1000,
->>>>>>> 058dde33
+                ? "True"
+                : "False", // Use string "1" or "0" instead of boolean
       };
 
       // Save to sync manager
