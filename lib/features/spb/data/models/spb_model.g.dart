// GENERATED CODE - DO NOT MODIFY BY HAND

part of 'spb_model.dart';

// **************************************************************************
// JsonSerializableGenerator
// **************************************************************************

SpbModel _$SpbModelFromJson(Map<String, dynamic> json) => SpbModel(
      noSpb: json['noSpb'] as String,
      tglAntarBuah: json['tglAntarBuah'] as String,
      millTujuan: json['millTujuan'] as String,
      status: json['status'] as String,
      keterangan: json['keterangan'] as String?,
      kodeVendor: json['kodeVendor'] as String?,
      driver: json['driver'] as String?,
      noPolisi: json['noPolisi'] as String?,
<<<<<<< HEAD
      jumJjg: json['jumJjg'] as String?,
      brondolan: json['brondolan'] as String?,
      totBeratTaksasi: json['totBeratTaksasi'] as String?,
=======
      jumJjg: json['jumJjg']?.toString(),
      brondolan: json['brondolan']?.toString(),
      totBeratTaksasi: json['totBeratTaksasi']?.toString(),
>>>>>>> 4e9b36b3
      driverName: json['driverName'] as String?,
      millTujuanName: json['millTujuanName'] as String?,
      createdAt: json['createdAt'] == null
          ? null
          : DateTime.parse(json['createdAt'] as String),
      updatedAt: json['updatedAt'] == null
          ? null
          : DateTime.parse(json['updatedAt'] as String),
      isSynced: json['isSynced'] as bool? ?? true,
    );

Map<String, dynamic> _$SpbModelToJson(SpbModel instance) => <String, dynamic>{
      'noSpb': instance.noSpb,
      'tglAntarBuah': instance.tglAntarBuah,
      'millTujuan': instance.millTujuan,
      'status': instance.status,
      'keterangan': instance.keterangan,
      'kodeVendor': instance.kodeVendor,
      'driver': instance.driver,
      'noPolisi': instance.noPolisi,
      'jumJjg': instance.jumJjg,
      'brondolan': instance.brondolan,
      'totBeratTaksasi': instance.totBeratTaksasi,
      'driverName': instance.driverName,
      'millTujuanName': instance.millTujuanName,
      'createdAt': instance.createdAt?.toIso8601String(),
      'updatedAt': instance.updatedAt?.toIso8601String(),
      'isSynced': instance.isSynced,
    };<|MERGE_RESOLUTION|>--- conflicted
+++ resolved
@@ -7,49 +7,45 @@
 // **************************************************************************
 
 SpbModel _$SpbModelFromJson(Map<String, dynamic> json) => SpbModel(
-      noSpb: json['noSpb'] as String,
-      tglAntarBuah: json['tglAntarBuah'] as String,
-      millTujuan: json['millTujuan'] as String,
-      status: json['status'] as String,
-      keterangan: json['keterangan'] as String?,
-      kodeVendor: json['kodeVendor'] as String?,
-      driver: json['driver'] as String?,
-      noPolisi: json['noPolisi'] as String?,
-<<<<<<< HEAD
-      jumJjg: json['jumJjg'] as String?,
-      brondolan: json['brondolan'] as String?,
-      totBeratTaksasi: json['totBeratTaksasi'] as String?,
-=======
-      jumJjg: json['jumJjg']?.toString(),
-      brondolan: json['brondolan']?.toString(),
-      totBeratTaksasi: json['totBeratTaksasi']?.toString(),
->>>>>>> 4e9b36b3
-      driverName: json['driverName'] as String?,
-      millTujuanName: json['millTujuanName'] as String?,
-      createdAt: json['createdAt'] == null
+  noSpb: json['noSpb'] as String,
+  tglAntarBuah: json['tglAntarBuah'] as String,
+  millTujuan: json['millTujuan'] as String,
+  status: json['status'] as String,
+  keterangan: json['keterangan'] as String?,
+  kodeVendor: json['kodeVendor'] as String?,
+  driver: json['driver'] as String?,
+  noPolisi: json['noPolisi'] as String?,
+  jumJjg: json['jumJjg']?.toString(),
+  brondolan: json['brondolan']?.toString(),
+  totBeratTaksasi: json['totBeratTaksasi']?.toString(),
+  driverName: json['driverName'] as String?,
+  millTujuanName: json['millTujuanName'] as String?,
+  createdAt:
+      json['createdAt'] == null
           ? null
           : DateTime.parse(json['createdAt'] as String),
-      updatedAt: json['updatedAt'] == null
+  updatedAt:
+      json['updatedAt'] == null
           ? null
           : DateTime.parse(json['updatedAt'] as String),
-      isSynced: json['isSynced'] as bool? ?? true,
-    );
+  isSynced: json['isSynced'] as bool? ?? true,
+);
 
 Map<String, dynamic> _$SpbModelToJson(SpbModel instance) => <String, dynamic>{
-      'noSpb': instance.noSpb,
-      'tglAntarBuah': instance.tglAntarBuah,
-      'millTujuan': instance.millTujuan,
-      'status': instance.status,
-      'keterangan': instance.keterangan,
-      'kodeVendor': instance.kodeVendor,
-      'driver': instance.driver,
-      'noPolisi': instance.noPolisi,
-      'jumJjg': instance.jumJjg,
-      'brondolan': instance.brondolan,
-      'totBeratTaksasi': instance.totBeratTaksasi,
-      'driverName': instance.driverName,
-      'millTujuanName': instance.millTujuanName,
-      'createdAt': instance.createdAt?.toIso8601String(),
-      'updatedAt': instance.updatedAt?.toIso8601String(),
-      'isSynced': instance.isSynced,
-    };+  'noSpb': instance.noSpb,
+  'tglAntarBuah': instance.tglAntarBuah,
+  'millTujuan': instance.millTujuan,
+  'status': instance.status,
+  'keterangan': instance.keterangan,
+  'kodeVendor': instance.kodeVendor,
+  'driver': instance.driver,
+  'noPolisi': instance.noPolisi,
+  'jumJjg': instance.jumJjg,
+  'brondolan': instance.brondolan,
+  'totBeratTaksasi': instance.totBeratTaksasi,
+  'driverName': instance.driverName,
+  'millTujuanName': instance.millTujuanName,
+  'createdAt': instance.createdAt?.toIso8601String(),
+  'updatedAt': instance.updatedAt?.toIso8601String(),
+  'isSynced': instance.isSynced,
+};