import 'package:flutter/material.dart';
import 'package:flutter_bloc/flutter_bloc.dart';
import 'package:go_router/go_router.dart';
import 'dart:math';

import '../../core/theme/app_theme.dart';
import '../../features/auth/presentation/bloc/auth_bloc.dart';

class SplashScreen extends StatefulWidget {
  const SplashScreen({super.key});

  @override
  State<SplashScreen> createState() => _SplashScreenState();
}

class _SplashScreenState extends State<SplashScreen>
    with SingleTickerProviderStateMixin {
  late AnimationController _animationController;
  late Animation<double> _fadeAnimation;
  late Animation<double> _scaleAnimation;
  late Animation<double> _loadingAnimation;

  @override
  void initState() {
    super.initState();

    // Initialize animations
    _animationController = AnimationController(
      vsync: this,
      duration: const Duration(milliseconds: 2500),
    );

    _fadeAnimation = Tween<double>(begin: 0.0, end: 1.0).animate(
      CurvedAnimation(
        parent: _animationController,
        curve: const Interval(0.0, 0.6, curve: Curves.easeIn),
      ),
    );

    _scaleAnimation = Tween<double>(begin: 0.8, end: 1.0).animate(
      CurvedAnimation(
        parent: _animationController,
        curve: const Interval(0.0, 0.6, curve: Curves.easeOutBack),
      ),
    );

    _loadingAnimation = Tween<double>(begin: 0.0, end: 1.0).animate(
      CurvedAnimation(
        parent: _animationController,
        curve: const Interval(0.6, 1.0, curve: Curves.easeInOut),
      ),
    );

    // Start animation
    _animationController.forward();

    // Initialize app after animation
    _initializeApp();
  }

  @override
  void dispose() {
    _animationController.dispose();
    super.dispose();
  }

  Future<void> _initializeApp() async {
    try {
      // Add a delay to show splash screen animation
      await Future.delayed(const Duration(milliseconds: 2500));

      // Check authentication status
      if (mounted) {
        context.read<AuthBloc>().add(const AuthCheckRequested());
      }
    } catch (e) {
      // Handle initialization errors
    }
  }

  @override
  Widget build(BuildContext context) {
    return BlocListener<AuthBloc, AuthState>(
      listener: (context, state) {
        if (state is AuthAuthenticated) {
          context.go('/spb');
        } else if (state is AuthUnauthenticated) {
          context.go('/login');
        }
      },
      child: Scaffold(
        backgroundColor: Colors.white,
        body: Center(
          child: Column(
            mainAxisAlignment: MainAxisAlignment.center,
            children: [
              // Animated logo
              AnimatedBuilder(
                animation: _animationController,
                builder: (context, child) {
                  return FadeTransition(
                    opacity: _fadeAnimation,
                    child: ScaleTransition(
                      scale: _scaleAnimation,
                      child: Container(
                        width: 120,
                        height: 120,
                        decoration: BoxDecoration(
                          color: Colors.white,
                          borderRadius: BorderRadius.circular(24),
                          boxShadow: [
                            BoxShadow(
                              color: Colors.black.withOpacity(0.1),
                              blurRadius: 20,
                              offset: const Offset(0, 10),
                              spreadRadius: 2,
                            ),
                          ],
                        ),
                        child: Center(
                          child: Image.asset(
                            'assets/icon/smart_logo.png',
                            height: 80,
                          ),
                        ),
                      ),
                    ),
                  );
                },
              ),
              const SizedBox(height: 40),

              // Animated text
              AnimatedBuilder(
                animation: _animationController,
                builder: (context, child) {
                  return FadeTransition(
                    opacity: Tween<double>(begin: 0.0, end: 1.0).animate(
                      CurvedAnimation(
                        parent: _animationController,
                        curve: const Interval(0.4, 0.8, curve: Curves.easeIn),
                      ),
<<<<<<< HEAD
                      child: const Text(
                        "e-SPB SMART",
                        style: TextStyle(
                          fontSize: 32,
                          fontWeight: FontWeight.bold,
                          color: Colors.white,
                          letterSpacing: 1.2,
                        ),
=======
                    ),
                    child: Text(
                      "SPB Secure",
                      style: TextStyle(
                        fontSize: 32,
                        fontWeight: FontWeight.bold,
                        color: AppTheme.primaryColor,
                        letterSpacing: 1.2,
>>>>>>> 8a10b416
                      ),
                    ),
                  );
                },
              ),

              const SizedBox(height: 16),
              AnimatedBuilder(
                animation: _animationController,
                builder: (context, child) {
                  return FadeTransition(
                    opacity: Tween<double>(begin: 0.0, end: 1.0).animate(
                      CurvedAnimation(
                        parent: _animationController,
                        curve: const Interval(0.5, 0.9, curve: Curves.easeIn),
                      ),
<<<<<<< HEAD
                    );
                  },
                ),

                const SizedBox(height: 60),

                // Loading indicator
                AnimatedBuilder(
                  animation: _animationController,
                  builder: (context, child) {
                    return FadeTransition(
                      opacity: Tween<double>(begin: 0.0, end: 1.0).animate(
                        CurvedAnimation(
                          parent: _animationController,
                          curve: const Interval(0.6, 1.0, curve: Curves.easeIn),
                        ),
                      ),
                      child: SizedBox(
                        width: 40,
                        height: 40,
                        child: CircularProgressIndicator(
                          valueColor: const AlwaysStoppedAnimation<Color>(
                            Colors.white,
                          ),
                          strokeWidth: 3,
                          // Add a subtle animation to the progress indicator
                          value:
                              _animationController.value < 0.7
                                  ? null
                                  : _waveAnimation(_animationController.value),
=======
                    ),
                    child: Text(
                      "Your Security, Our Priority",
                      style: TextStyle(
                        fontSize: 16,
                        color: Colors.grey[600],
                        letterSpacing: 0.5,
                      ),
                    ),
                  );
                },
              ),

              const SizedBox(height: 60),

              // Loading indicator
              AnimatedBuilder(
                animation: _animationController,
                builder: (context, child) {
                  return FadeTransition(
                    opacity: Tween<double>(begin: 0.0, end: 1.0).animate(
                      CurvedAnimation(
                        parent: _animationController,
                        curve: const Interval(0.6, 1.0, curve: Curves.easeIn),
                      ),
                    ),
                    child: SizedBox(
                      width: 40,
                      height: 40,
                      child: CircularProgressIndicator(
                        valueColor: AlwaysStoppedAnimation<Color>(
                          AppTheme.primaryColor,
>>>>>>> 8a10b416
                        ),
                        strokeWidth: 3,
                        // Add a subtle animation to the progress indicator
                        value: _loadingAnimation.value < 1.0
                            ? null
                            : _waveAnimation(_animationController.value),
                      ),
                    ),
                  );
                },
              ),

              const SizedBox(height: 24),
            ],
          ),
        ),
      ),
    );
  }

  // Creates a wave-like animation for the progress indicator
  double _waveAnimation(double value) {
    // Remap the value from 0.7-1.0 to 0.0-1.0
    final remappedValue = (value - 0.7) / 0.3;
    // Create a sine wave effect
    return 0.5 + 0.5 * sin(remappedValue * 6.28);
  }
}<|MERGE_RESOLUTION|>--- conflicted
+++ resolved
@@ -140,16 +140,6 @@
                         parent: _animationController,
                         curve: const Interval(0.4, 0.8, curve: Curves.easeIn),
                       ),
-<<<<<<< HEAD
-                      child: const Text(
-                        "e-SPB SMART",
-                        style: TextStyle(
-                          fontSize: 32,
-                          fontWeight: FontWeight.bold,
-                          color: Colors.white,
-                          letterSpacing: 1.2,
-                        ),
-=======
                     ),
                     child: Text(
                       "SPB Secure",
@@ -158,7 +148,6 @@
                         fontWeight: FontWeight.bold,
                         color: AppTheme.primaryColor,
                         letterSpacing: 1.2,
->>>>>>> 8a10b416
                       ),
                     ),
                   );
@@ -175,38 +164,6 @@
                         parent: _animationController,
                         curve: const Interval(0.5, 0.9, curve: Curves.easeIn),
                       ),
-<<<<<<< HEAD
-                    );
-                  },
-                ),
-
-                const SizedBox(height: 60),
-
-                // Loading indicator
-                AnimatedBuilder(
-                  animation: _animationController,
-                  builder: (context, child) {
-                    return FadeTransition(
-                      opacity: Tween<double>(begin: 0.0, end: 1.0).animate(
-                        CurvedAnimation(
-                          parent: _animationController,
-                          curve: const Interval(0.6, 1.0, curve: Curves.easeIn),
-                        ),
-                      ),
-                      child: SizedBox(
-                        width: 40,
-                        height: 40,
-                        child: CircularProgressIndicator(
-                          valueColor: const AlwaysStoppedAnimation<Color>(
-                            Colors.white,
-                          ),
-                          strokeWidth: 3,
-                          // Add a subtle animation to the progress indicator
-                          value:
-                              _animationController.value < 0.7
-                                  ? null
-                                  : _waveAnimation(_animationController.value),
-=======
                     ),
                     child: Text(
                       "Your Security, Our Priority",
@@ -239,13 +196,13 @@
                       child: CircularProgressIndicator(
                         valueColor: AlwaysStoppedAnimation<Color>(
                           AppTheme.primaryColor,
->>>>>>> 8a10b416
                         ),
                         strokeWidth: 3,
                         // Add a subtle animation to the progress indicator
-                        value: _loadingAnimation.value < 1.0
-                            ? null
-                            : _waveAnimation(_animationController.value),
+                        value:
+                            _loadingAnimation.value < 1.0
+                                ? null
+                                : _waveAnimation(_animationController.value),
                       ),
                     ),
                   );
